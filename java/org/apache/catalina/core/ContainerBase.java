/*
 * Licensed to the Apache Software Foundation (ASF) under one or more
 * contributor license agreements.  See the NOTICE file distributed with
 * this work for additional information regarding copyright ownership.
 * The ASF licenses this file to You under the Apache License, Version 2.0
 * (the "License"); you may not use this file except in compliance with
 * the License.  You may obtain a copy of the License at
 *
 *      http://www.apache.org/licenses/LICENSE-2.0
 *
 * Unless required by applicable law or agreed to in writing, software
 * distributed under the License is distributed on an "AS IS" BASIS,
 * WITHOUT WARRANTIES OR CONDITIONS OF ANY KIND, either express or implied.
 * See the License for the specific language governing permissions and
 * limitations under the License.
 */
package org.apache.catalina.core;

import java.beans.PropertyChangeListener;
import java.beans.PropertyChangeSupport;
import java.io.File;
import java.security.AccessController;
import java.security.PrivilegedAction;
import java.util.ArrayList;
import java.util.HashMap;
import java.util.List;
import java.util.concurrent.BlockingQueue;
import java.util.concurrent.Callable;
import java.util.concurrent.CopyOnWriteArrayList;
import java.util.concurrent.Future;
import java.util.concurrent.LinkedBlockingQueue;
import java.util.concurrent.ThreadFactory;
import java.util.concurrent.ThreadPoolExecutor;
import java.util.concurrent.TimeUnit;
import java.util.concurrent.atomic.AtomicInteger;
import java.util.concurrent.locks.Lock;
import java.util.concurrent.locks.ReadWriteLock;
import java.util.concurrent.locks.ReentrantReadWriteLock;

import javax.management.ObjectName;

import org.apache.catalina.AccessLog;
import org.apache.catalina.Cluster;
import org.apache.catalina.Container;
import org.apache.catalina.ContainerEvent;
import org.apache.catalina.ContainerListener;
import org.apache.catalina.Context;
import org.apache.catalina.Engine;
import org.apache.catalina.Globals;
import org.apache.catalina.Host;
import org.apache.catalina.Lifecycle;
import org.apache.catalina.LifecycleException;
import org.apache.catalina.LifecycleState;
import org.apache.catalina.Loader;
import org.apache.catalina.Pipeline;
import org.apache.catalina.Realm;
import org.apache.catalina.Valve;
import org.apache.catalina.Wrapper;
import org.apache.catalina.connector.Request;
import org.apache.catalina.connector.Response;
import org.apache.catalina.util.ContextName;
import org.apache.catalina.util.LifecycleMBeanBase;
import org.apache.juli.logging.Log;
import org.apache.juli.logging.LogFactory;
import org.apache.tomcat.util.ExceptionUtils;
import org.apache.tomcat.util.MultiThrowable;
import org.apache.tomcat.util.res.StringManager;


/**
 * Abstract implementation of the <b>Container</b> interface, providing common
 * functionality required by nearly every implementation.  Classes extending
 * this base class must may implement a replacement for <code>invoke()</code>.
 * <p>
 * All subclasses of this abstract base class will include support for a
 * Pipeline object that defines the processing to be performed for each request
 * received by the <code>invoke()</code> method of this class, utilizing the
 * "Chain of Responsibility" design pattern.  A subclass should encapsulate its
 * own processing functionality as a <code>Valve</code>, and configure this
 * Valve into the pipeline by calling <code>setBasic()</code>.
 * <p>
 * This implementation fires property change events, per the JavaBeans design
 * pattern, for changes in singleton properties.  In addition, it fires the
 * following <code>ContainerEvent</code> events to listeners who register
 * themselves with <code>addContainerListener()</code>:
 * <table border=1>
 *   <caption>ContainerEvents fired by this implementation</caption>
 *   <tr>
 *     <th>Type</th>
 *     <th>Data</th>
 *     <th>Description</th>
 *   </tr>
 *   <tr>
 *     <td><code>addChild</code></td>
 *     <td><code>Container</code></td>
 *     <td>Child container added to this Container.</td>
 *   </tr>
 *   <tr>
 *     <td><code>{@link #getPipeline() pipeline}.addValve</code></td>
 *     <td><code>Valve</code></td>
 *     <td>Valve added to this Container.</td>
 *   </tr>
 *   <tr>
 *     <td><code>removeChild</code></td>
 *     <td><code>Container</code></td>
 *     <td>Child container removed from this Container.</td>
 *   </tr>
 *   <tr>
 *     <td><code>{@link #getPipeline() pipeline}.removeValve</code></td>
 *     <td><code>Valve</code></td>
 *     <td>Valve removed from this Container.</td>
 *   </tr>
 *   <tr>
 *     <td><code>start</code></td>
 *     <td><code>null</code></td>
 *     <td>Container was started.</td>
 *   </tr>
 *   <tr>
 *     <td><code>stop</code></td>
 *     <td><code>null</code></td>
 *     <td>Container was stopped.</td>
 *   </tr>
 * </table>
 * Subclasses that fire additional events should document them in the
 * class comments of the implementation class.
<<<<<<< HEAD
 * 容器基类  engine  host wrapper context 都继承于该类
=======
 *
 * 容器基类
>>>>>>> af6070ed
 * @author Craig R. McClanahan
 */
public abstract class ContainerBase extends LifecycleMBeanBase
        implements Container {

    private static final Log log = LogFactory.getLog(ContainerBase.class);

    /**
     * Perform addChild with the permissions of this class.
     * addChild can be called with the XML parser on the stack,
     * this allows the XML parser to have fewer privileges than
     * Tomcat.
     */
    protected class PrivilegedAddChild implements PrivilegedAction<Void> {

        private final Container child;

        PrivilegedAddChild(Container child) {
            this.child = child;
        }

        @Override
        public Void run() {
            addChildInternal(child);
            return null;
        }

    }


    // ----------------------------------------------------- Instance Variables


    /**
     * The child Containers belonging to this Container, keyed by name.
     * 每个容器往下 可以维护一组子容器
     */
    protected final HashMap<String, Container> children = new HashMap<>();


    /**
     * The processor delay for this component.
     * 处理组件 延时
     */
    protected int backgroundProcessorDelay = -1;


    /**
     * The container event listeners for this Container. Implemented as a
     * CopyOnWriteArrayList since listeners may invoke methods to add/remove
     * themselves or other listeners and with a ReadWriteLock that would trigger
     * a deadlock.
     * 该容器关联的监听器
     */
    protected final List<ContainerListener> listeners = new CopyOnWriteArrayList<>();

    /**
     * The Logger implementation with which this Container is associated.
     */
    protected Log logger = null;


    /**
     * Associated logger name.
     */
    protected String logName = null;


    /**
     * The cluster with which this Container is associated.
     */
    protected Cluster cluster = null;
    private final ReadWriteLock clusterLock = new ReentrantReadWriteLock();


    /**
     * The human-readable name of this Container.
     */
    protected String name = null;


    /**
     * The parent Container to which this Container is a child.
     * 该容器关联的 父容器
     */
    protected Container parent = null;


    /**
     * The parent class loader to be configured when we install a Loader.
     * 父容器对应的类加载器
     */
    protected ClassLoader parentClassLoader = null;


    /**
     * The Pipeline object with which this Container is associated.
     * 每个容器 会关联一个管道对象
     */
    protected final Pipeline pipeline = new StandardPipeline(this);


    /**
     * The Realm with which this Container is associated.
     */
    private volatile Realm realm = null;


    /**
     * Lock used to control access to the Realm.
     */
    private final ReadWriteLock realmLock = new ReentrantReadWriteLock();


    /**
     * The string manager for this package.
     */
    protected static final StringManager sm =
        StringManager.getManager(Constants.Package);


    /**
     * Will children be started automatically when they are added.
     * 当添加某个child 时 是否自动启动
     */
    protected boolean startChildren = true;

    /**
     * The property change support for this component.
     */
    protected final PropertyChangeSupport support =
            new PropertyChangeSupport(this);


    /**
     * The background thread.
     * 后台线程
     */
    private Thread thread = null;


    /**
     * The background thread completion semaphore.
     * 后台线程是否已经启动
     */
    private volatile boolean threadDone = false;


    /**
     * The access log to use for requests normally handled by this container
     * that have been handled earlier in the processing chain.
     */
    protected volatile AccessLog accessLog = null;
    private volatile boolean accessLogScanComplete = false;


    /**
     * The number of threads available to process start and stop events for any
     * children associated with this container.
     */
    private int startStopThreads = 1;
    protected ThreadPoolExecutor startStopExecutor;


    // ------------------------------------------------------------- Properties

    @Override
    public int getStartStopThreads() {
        return startStopThreads;
    }

    /**
     * Handles the special values.
     */
    private int getStartStopThreadsInternal() {
        int result = getStartStopThreads();

        // Positive values are unchanged
        if (result > 0) {
            return result;
        }

        // Zero == Runtime.getRuntime().availableProcessors()
        // -ve  == Runtime.getRuntime().availableProcessors() + value
        // These two are the same
        result = Runtime.getRuntime().availableProcessors() + result;
        if (result < 1) {
            result = 1;
        }
        return result;
    }

    @Override
    public void setStartStopThreads(int startStopThreads) {
        this.startStopThreads = startStopThreads;

        // Use local copies to ensure thread safety
        ThreadPoolExecutor executor = startStopExecutor;
        if (executor != null) {
            int newThreads = getStartStopThreadsInternal();
            executor.setMaximumPoolSize(newThreads);
            executor.setCorePoolSize(newThreads);
        }
    }


    /**
     * Get the delay between the invocation of the backgroundProcess method on
     * this container and its children. Child containers will not be invoked
     * if their delay value is not negative (which would mean they are using
     * their own thread). Setting this to a positive value will cause
     * a thread to be spawn. After waiting the specified amount of time,
     * the thread will invoke the executePeriodic method on this container
     * and all its children.
     */
    @Override
    public int getBackgroundProcessorDelay() {
        return backgroundProcessorDelay;
    }


    /**
     * Set the delay between the invocation of the execute method on this
     * container and its children.
     *
     * @param delay The delay in seconds between the invocation of
     *              backgroundProcess methods
     */
    @Override
    public void setBackgroundProcessorDelay(int delay) {
        backgroundProcessorDelay = delay;
    }


    /**
     * Return the Logger for this Container.
     */
    @Override
    public Log getLogger() {
        if (logger != null)
            return logger;
        logger = LogFactory.getLog(getLogName());
        return logger;
    }


    /**
     * @return the abbreviated name of this container for logging messages
     */
    @Override
    public String getLogName() {

        if (logName != null) {
            return logName;
        }
        String loggerName = null;
        Container current = this;
        while (current != null) {
            String name = current.getName();
            if ((name == null) || (name.equals(""))) {
                name = "/";
            } else if (name.startsWith("##")) {
                name = "/" + name;
            }
            loggerName = "[" + name + "]"
                + ((loggerName != null) ? ("." + loggerName) : "");
            current = current.getParent();
        }
        logName = ContainerBase.class.getName() + "." + loggerName;
        return logName;

    }


    /**
     * Return the Cluster with which this Container is associated.  If there is
     * no associated Cluster, return the Cluster associated with our parent
     * Container (if any); otherwise return <code>null</code>.
     */
    @Override
    public Cluster getCluster() {
        Lock readLock = clusterLock.readLock();
        readLock.lock();
        try {
            if (cluster != null)
                return cluster;

            if (parent != null)
                return parent.getCluster();

            return null;
        } finally {
            readLock.unlock();
        }
    }


    /*
     * Provide access to just the cluster component attached to this container.
     */
    protected Cluster getClusterInternal() {
        Lock readLock = clusterLock.readLock();
        readLock.lock();
        try {
            return cluster;
        } finally {
            readLock.unlock();
        }
    }


    /**
     * Set the Cluster with which this Container is associated.
     *
     * @param cluster The newly associated Cluster
     */
    @Override
    public void setCluster(Cluster cluster) {

        Cluster oldCluster = null;
        Lock writeLock = clusterLock.writeLock();
        writeLock.lock();
        try {
            // Change components if necessary
            oldCluster = this.cluster;
            if (oldCluster == cluster)
                return;
            this.cluster = cluster;

            // Stop the old component if necessary
            if (getState().isAvailable() && (oldCluster != null) &&
                (oldCluster instanceof Lifecycle)) {
                try {
                    ((Lifecycle) oldCluster).stop();
                } catch (LifecycleException e) {
                    log.error("ContainerBase.setCluster: stop: ", e);
                }
            }

            // Start the new component if necessary
            if (cluster != null)
                cluster.setContainer(this);

            if (getState().isAvailable() && (cluster != null) &&
                (cluster instanceof Lifecycle)) {
                try {
                    ((Lifecycle) cluster).start();
                } catch (LifecycleException e) {
                    log.error("ContainerBase.setCluster: start: ", e);
                }
            }
        } finally {
            writeLock.unlock();
        }

        // Report this property change to interested listeners
        support.firePropertyChange("cluster", oldCluster, cluster);
    }


    /**
     * Return a name string (suitable for use by humans) that describes this
     * Container.  Within the set of child containers belonging to a particular
     * parent, Container names must be unique.
     */
    @Override
    public String getName() {
        return name;
    }


    /**
     * Set a name string (suitable for use by humans) that describes this
     * Container.  Within the set of child containers belonging to a particular
     * parent, Container names must be unique.
     *
     * @param name New name of this container
     *
     * @exception IllegalStateException if this Container has already been
     *  added to the children of a parent Container (after which the name
     *  may not be changed)
     */
    @Override
    public void setName(String name) {
        if (name == null) {
            throw new IllegalArgumentException(sm.getString("containerBase.nullName"));
        }
        String oldName = this.name;
        this.name = name;
        support.firePropertyChange("name", oldName, this.name);
    }


    /**
     * Return if children of this container will be started automatically when
     * they are added to this container.
     *
     * @return <code>true</code> if the children will be started
     */
    public boolean getStartChildren() {
        return startChildren;
    }


    /**
     * Set if children of this container will be started automatically when
     * they are added to this container.
     *
     * @param startChildren New value of the startChildren flag
     */
    public void setStartChildren(boolean startChildren) {

        boolean oldStartChildren = this.startChildren;
        this.startChildren = startChildren;
        support.firePropertyChange("startChildren", oldStartChildren, this.startChildren);
    }


    /**
     * Return the Container for which this Container is a child, if there is
     * one.  If there is no defined parent, return <code>null</code>.
     */
    @Override
    public Container getParent() {
        return parent;
    }


    /**
     * Set the parent Container to which this Container is being added as a
     * child.  This Container may refuse to become attached to the specified
     * Container by throwing an exception.
     *
     * @param container Container to which this Container is being added
     *  as a child
     *
     * @exception IllegalArgumentException if this Container refuses to become
     *  attached to the specified Container
     */
    @Override
    public void setParent(Container container) {

        Container oldParent = this.parent;
        this.parent = container;
        support.firePropertyChange("parent", oldParent, this.parent);

    }


    /**
     * Return the parent class loader (if any) for this web application.
     * This call is meaningful only <strong>after</strong> a Loader has
     * been configured.
     */
    @Override
    public ClassLoader getParentClassLoader() {
        if (parentClassLoader != null)
            return parentClassLoader;
        if (parent != null) {
            return parent.getParentClassLoader();
        }
        return ClassLoader.getSystemClassLoader();
    }


    /**
     * Set the parent class loader (if any) for this web application.
     * This call is meaningful only <strong>before</strong> a Loader has
     * been configured, and the specified value (if non-null) should be
     * passed as an argument to the class loader constructor.
     *
     *
     * @param parent The new parent class loader
     */
    @Override
    public void setParentClassLoader(ClassLoader parent) {
        ClassLoader oldParentClassLoader = this.parentClassLoader;
        this.parentClassLoader = parent;
        support.firePropertyChange("parentClassLoader", oldParentClassLoader,
                                   this.parentClassLoader);

    }


    /**
     * Return the Pipeline object that manages the Valves associated with
     * this Container.
     */
    @Override
    public Pipeline getPipeline() {
        return this.pipeline;
    }


    /**
     * Return the Realm with which this Container is associated.  If there is
     * no associated Realm, return the Realm associated with our parent
     * Container (if any); otherwise return <code>null</code>.
     */
    @Override
    public Realm getRealm() {

        Lock l = realmLock.readLock();
        l.lock();
        try {
            if (realm != null)
                return realm;
            if (parent != null)
                return parent.getRealm();
            return null;
        } finally {
            l.unlock();
        }
    }


    protected Realm getRealmInternal() {
        Lock l = realmLock.readLock();
        l.lock();
        try {
            return realm;
        } finally {
            l.unlock();
        }
    }

    /**
     * Set the Realm with which this Container is associated.
     *
     * @param realm The newly associated Realm
     */
    @Override
    public void setRealm(Realm realm) {

        Lock l = realmLock.writeLock();
        l.lock();
        try {
            // Change components if necessary
            Realm oldRealm = this.realm;
            if (oldRealm == realm)
                return;
            this.realm = realm;

            // Stop the old component if necessary
            if (getState().isAvailable() && (oldRealm != null) &&
                (oldRealm instanceof Lifecycle)) {
                try {
                    ((Lifecycle) oldRealm).stop();
                } catch (LifecycleException e) {
                    log.error("ContainerBase.setRealm: stop: ", e);
                }
            }

            // Start the new component if necessary
            if (realm != null)
                realm.setContainer(this);
            if (getState().isAvailable() && (realm != null) &&
                (realm instanceof Lifecycle)) {
                try {
                    ((Lifecycle) realm).start();
                } catch (LifecycleException e) {
                    log.error("ContainerBase.setRealm: start: ", e);
                }
            }

            // Report this property change to interested listeners
            support.firePropertyChange("realm", oldRealm, this.realm);
        } finally {
            l.unlock();
        }

    }


    // ------------------------------------------------------ Container Methods


    /**
     * Add a new child Container to those associated with this Container,
     * if supported.  Prior to adding this Container to the set of children,
     * the child's <code>setParent()</code> method must be called, with this
     * Container as an argument.  This method may thrown an
     * <code>IllegalArgumentException</code> if this Container chooses not
     * to be attached to the specified Container, in which case it is not added
     *
     * @param child New child Container to be added
     *
     * @exception IllegalArgumentException if this exception is thrown by
     *  the <code>setParent()</code> method of the child Container
     * @exception IllegalArgumentException if the new child does not have
     *  a name unique from that of existing children of this Container
     * @exception IllegalStateException if this Container does not support
     *  child Containers
     */
    @Override
    public void addChild(Container child) {
        if (Globals.IS_SECURITY_ENABLED) {
            PrivilegedAction<Void> dp =
                new PrivilegedAddChild(child);
            AccessController.doPrivileged(dp);
        } else {
            addChildInternal(child);
        }
    }

    private void addChildInternal(Container child) {

        if( log.isDebugEnabled() )
            log.debug("Add child " + child + " " + this);
        synchronized(children) {
            if (children.get(child.getName()) != null)
                throw new IllegalArgumentException("addChild:  Child name '" +
                                                   child.getName() +
                                                   "' is not unique");
            child.setParent(this);  // May throw IAE
            children.put(child.getName(), child);
        }

        // Start child
        // Don't do this inside sync block - start can be a slow process and
        // locking the children object can cause problems elsewhere
        try {
            if ((getState().isAvailable() ||
                    LifecycleState.STARTING_PREP.equals(getState())) &&
                    startChildren) {
                child.start();
            }
        } catch (LifecycleException e) {
            log.error("ContainerBase.addChild: start: ", e);
            throw new IllegalStateException("ContainerBase.addChild: start: " + e);
        } finally {
            fireContainerEvent(ADD_CHILD_EVENT, child);
        }
    }


    /**
     * Add a container event listener to this component.
     *
     * @param listener The listener to add
     */
    @Override
    public void addContainerListener(ContainerListener listener) {
        listeners.add(listener);
    }


    /**
     * Add a property change listener to this component.
     *
     * @param listener The listener to add
     */
    @Override
    public void addPropertyChangeListener(PropertyChangeListener listener) {
        support.addPropertyChangeListener(listener);
    }


    /**
     * Return the child Container, associated with this Container, with
     * the specified name (if any); otherwise, return <code>null</code>
     *
     * @param name Name of the child Container to be retrieved
     */
    @Override
    public Container findChild(String name) {
        if (name == null) {
            return null;
        }
        synchronized (children) {
            return children.get(name);
        }
    }


    /**
     * Return the set of children Containers associated with this Container.
     * If this Container has no children, a zero-length array is returned.
     */
    @Override
    public Container[] findChildren() {
        synchronized (children) {
            Container results[] = new Container[children.size()];
            return children.values().toArray(results);
        }
    }


    /**
     * Return the set of container listeners associated with this Container.
     * If this Container has no registered container listeners, a zero-length
     * array is returned.
     */
    @Override
    public ContainerListener[] findContainerListeners() {
        ContainerListener[] results =
            new ContainerListener[0];
        return listeners.toArray(results);
    }


    /**
     * Remove an existing child Container from association with this parent
     * Container.
     *
     * @param child Existing child Container to be removed
     */
    @Override
    public void removeChild(Container child) {

        if (child == null) {
            return;
        }

        try {
            if (child.getState().isAvailable()) {
                child.stop();
            }
        } catch (LifecycleException e) {
            log.error("ContainerBase.removeChild: stop: ", e);
        }

        try {
            // child.destroy() may have already been called which would have
            // triggered this call. If that is the case, no need to destroy the
            // child again.
            if (!LifecycleState.DESTROYING.equals(child.getState())) {
                child.destroy();
            }
        } catch (LifecycleException e) {
            log.error("ContainerBase.removeChild: destroy: ", e);
        }

        synchronized(children) {
            if (children.get(child.getName()) == null)
                return;
            children.remove(child.getName());
        }

        fireContainerEvent(REMOVE_CHILD_EVENT, child);
    }


    /**
     * Remove a container event listener from this component.
     *
     * @param listener The listener to remove
     */
    @Override
    public void removeContainerListener(ContainerListener listener) {
        listeners.remove(listener);
    }


    /**
     * Remove a property change listener from this component.
     *
     * @param listener The listener to remove
     */
    @Override
    public void removePropertyChangeListener(PropertyChangeListener listener) {

        support.removePropertyChangeListener(listener);

    }


    @Override
    protected void initInternal() throws LifecycleException {
        BlockingQueue<Runnable> startStopQueue = new LinkedBlockingQueue<>();
        startStopExecutor = new ThreadPoolExecutor(
                getStartStopThreadsInternal(),
                getStartStopThreadsInternal(), 10, TimeUnit.SECONDS,
                startStopQueue,
                new StartStopThreadFactory(getName() + "-startStop-"));
        startStopExecutor.allowCoreThreadTimeOut(true);
        super.initInternal();
    }


    /**
     * Start this component and implement the requirements
     * of {@link org.apache.catalina.util.LifecycleBase#startInternal()}.
     *
     * @exception LifecycleException if this component detects a fatal error
     *  that prevents this component from being used
     */
    @Override
    protected synchronized void startInternal() throws LifecycleException {

        // Start our subordinate components, if any
        logger = null;
        getLogger();
        Cluster cluster = getClusterInternal();
        if (cluster instanceof Lifecycle) {
            ((Lifecycle) cluster).start();
        }
        Realm realm = getRealmInternal();
        if (realm instanceof Lifecycle) {
            ((Lifecycle) realm).start();
        }

        // Start our child containers, if any
        Container children[] = findChildren();
        List<Future<Void>> results = new ArrayList<>();
        for (int i = 0; i < children.length; i++) {
            results.add(startStopExecutor.submit(new StartChild(children[i])));
        }

        MultiThrowable multiThrowable = null;

        for (Future<Void> result : results) {
            try {
                result.get();
            } catch (Throwable e) {
                log.error(sm.getString("containerBase.threadedStartFailed"), e);
                if (multiThrowable == null) {
                    multiThrowable = new MultiThrowable();
                }
                multiThrowable.add(e);
            }

        }
        if (multiThrowable != null) {
            throw new LifecycleException(sm.getString("containerBase.threadedStartFailed"),
                    multiThrowable.getThrowable());
        }

        // Start the Valves in our pipeline (including the basic), if any
        if (pipeline instanceof Lifecycle) {
            ((Lifecycle) pipeline).start();
        }


        setState(LifecycleState.STARTING);

        // Start our thread
        threadStart();
    }


    /**
     * Stop this component and implement the requirements
     * of {@link org.apache.catalina.util.LifecycleBase#stopInternal()}.
     *
     * @exception LifecycleException if this component detects a fatal error
     *  that prevents this component from being used
     */
    @Override
    protected synchronized void stopInternal() throws LifecycleException {

        // Stop our thread
        threadStop();

        setState(LifecycleState.STOPPING);

        // Stop the Valves in our pipeline (including the basic), if any
        if (pipeline instanceof Lifecycle &&
                ((Lifecycle) pipeline).getState().isAvailable()) {
            ((Lifecycle) pipeline).stop();
        }

        // Stop our child containers, if any
        Container children[] = findChildren();
        List<Future<Void>> results = new ArrayList<>();
        for (int i = 0; i < children.length; i++) {
            results.add(startStopExecutor.submit(new StopChild(children[i])));
        }

        boolean fail = false;
        for (Future<Void> result : results) {
            try {
                result.get();
            } catch (Exception e) {
                log.error(sm.getString("containerBase.threadedStopFailed"), e);
                fail = true;
            }
        }
        if (fail) {
            throw new LifecycleException(
                    sm.getString("containerBase.threadedStopFailed"));
        }

        // Stop our subordinate components, if any
        Realm realm = getRealmInternal();
        if (realm instanceof Lifecycle) {
            ((Lifecycle) realm).stop();
        }
        Cluster cluster = getClusterInternal();
        if (cluster instanceof Lifecycle) {
            ((Lifecycle) cluster).stop();
        }
    }

    @Override
    protected void destroyInternal() throws LifecycleException {

        Realm realm = getRealmInternal();
        if (realm instanceof Lifecycle) {
            ((Lifecycle) realm).destroy();
        }
        Cluster cluster = getClusterInternal();
        if (cluster instanceof Lifecycle) {
            ((Lifecycle) cluster).destroy();
        }

        // Stop the Valves in our pipeline (including the basic), if any
        if (pipeline instanceof Lifecycle) {
            ((Lifecycle) pipeline).destroy();
        }

        // Remove children now this container is being destroyed
        for (Container child : findChildren()) {
            removeChild(child);
        }

        // Required if the child is destroyed directly.
        if (parent != null) {
            parent.removeChild(this);
        }

        // If init fails, this may be null
        if (startStopExecutor != null) {
            startStopExecutor.shutdownNow();
        }

        super.destroyInternal();
    }


    /**
     * Check this container for an access log and if none is found, look to the
     * parent. If there is no parent and still none is found, use the NoOp
     * access log.
     */
    @Override
    public void logAccess(Request request, Response response, long time,
            boolean useDefault) {

        boolean logged = false;

        if (getAccessLog() != null) {
            getAccessLog().log(request, response, time);
            logged = true;
        }

        if (getParent() != null) {
            // No need to use default logger once request/response has been logged
            // once
            getParent().logAccess(request, response, time, (useDefault && !logged));
        }
    }

    @Override
    public AccessLog getAccessLog() {

        if (accessLogScanComplete) {
            return accessLog;
        }

        AccessLogAdapter adapter = null;
        Valve valves[] = getPipeline().getValves();
        for (Valve valve : valves) {
            if (valve instanceof AccessLog) {
                if (adapter == null) {
                    adapter = new AccessLogAdapter((AccessLog) valve);
                } else {
                    adapter.add((AccessLog) valve);
                }
            }
        }
        if (adapter != null) {
            accessLog = adapter;
        }
        accessLogScanComplete = true;
        return accessLog;
    }

    // ------------------------------------------------------- Pipeline Methods


    /**
     * Convenience method, intended for use by the digester to simplify the
     * process of adding Valves to containers. See
     * {@link Pipeline#addValve(Valve)} for full details. Components other than
     * the digester should use {@link #getPipeline()}.{@link #addValve(Valve)} in case a
     * future implementation provides an alternative method for the digester to
     * use.
     *
     * @param valve Valve to be added
     *
     * @exception IllegalArgumentException if this Container refused to
     *  accept the specified Valve
     * @exception IllegalArgumentException if the specified Valve refuses to be
     *  associated with this Container
     * @exception IllegalStateException if the specified Valve is already
     *  associated with a different Container
     */
    public synchronized void addValve(Valve valve) {

        pipeline.addValve(valve);
    }


    /**
     * Execute a periodic task, such as reloading, etc. This method will be
     * invoked inside the classloading context of this container. Unexpected
     * throwables will be caught and logged.
     */
    @Override
    public void backgroundProcess() {

        if (!getState().isAvailable())
            return;

        Cluster cluster = getClusterInternal();
        if (cluster != null) {
            try {
                cluster.backgroundProcess();
            } catch (Exception e) {
                log.warn(sm.getString("containerBase.backgroundProcess.cluster",
                        cluster), e);
            }
        }
        Realm realm = getRealmInternal();
        if (realm != null) {
            try {
                realm.backgroundProcess();
            } catch (Exception e) {
                log.warn(sm.getString("containerBase.backgroundProcess.realm", realm), e);
            }
        }
        Valve current = pipeline.getFirst();
        while (current != null) {
            try {
                current.backgroundProcess();
            } catch (Exception e) {
                log.warn(sm.getString("containerBase.backgroundProcess.valve", current), e);
            }
            current = current.getNext();
        }
        fireLifecycleEvent(Lifecycle.PERIODIC_EVENT, null);
    }


    @Override
    public File getCatalinaBase() {

        if (parent == null) {
            return null;
        }

        return parent.getCatalinaBase();
    }


    @Override
    public File getCatalinaHome() {

        if (parent == null) {
            return null;
        }

        return parent.getCatalinaHome();
    }


    // ------------------------------------------------------ Protected Methods

    /**
     * Notify all container event listeners that a particular event has
     * occurred for this Container.  The default implementation performs
     * this notification synchronously using the calling thread.
     *
     * @param type Event type
     * @param data Event data
     */
    @Override
    public void fireContainerEvent(String type, Object data) {

        if (listeners.size() < 1)
            return;

        ContainerEvent event = new ContainerEvent(this, type, data);
        // Note for each uses an iterator internally so this is safe
        for (ContainerListener listener : listeners) {
            listener.containerEvent(event);
        }
    }


    // -------------------- JMX and Registration  --------------------

    @Override
    protected String getDomainInternal() {

        Container p = this.getParent();
        if (p == null) {
            return null;
        } else {
            return p.getDomain();
        }
    }


    @Override
    public String getMBeanKeyProperties() {
        Container c = this;
        StringBuilder keyProperties = new StringBuilder();
        int containerCount = 0;

        // Work up container hierarchy, add a component to the name for
        // each container
        while (!(c instanceof Engine)) {
            if (c instanceof Wrapper) {
                keyProperties.insert(0, ",servlet=");
                keyProperties.insert(9, c.getName());
            } else if (c instanceof Context) {
                keyProperties.insert(0, ",context=");
                ContextName cn = new ContextName(c.getName(), false);
                keyProperties.insert(9,cn.getDisplayName());
            } else if (c instanceof Host) {
                keyProperties.insert(0, ",host=");
                keyProperties.insert(6, c.getName());
            } else if (c == null) {
                // May happen in unit testing and/or some embedding scenarios
                keyProperties.append(",container");
                keyProperties.append(containerCount++);
                keyProperties.append("=null");
                break;
            } else {
                // Should never happen...
                keyProperties.append(",container");
                keyProperties.append(containerCount++);
                keyProperties.append('=');
                keyProperties.append(c.getName());
            }
            c = c.getParent();
        }
        return keyProperties.toString();
    }

    public ObjectName[] getChildren() {
        List<ObjectName> names = new ArrayList<>(children.size());
        for (Container next : children.values()) {
            if (next instanceof ContainerBase) {
                names.add(((ContainerBase)next).getObjectName());
            }
        }
        return names.toArray(new ObjectName[names.size()]);
    }


    // -------------------- Background Thread --------------------

    /**
     * Start the background thread that will periodically check for
     * session timeouts.
     */
    protected void threadStart() {

        if (thread != null)
            return;
        if (backgroundProcessorDelay <= 0)
            return;

        threadDone = false;
        String threadName = "ContainerBackgroundProcessor[" + toString() + "]";
        thread = new Thread(new ContainerBackgroundProcessor(), threadName);
        thread.setDaemon(true);
        thread.start();

    }


    /**
     * Stop the background thread that is periodically checking for
     * session timeouts.
     */
    protected void threadStop() {

        if (thread == null)
            return;

        threadDone = true;
        thread.interrupt();
        try {
            thread.join();
        } catch (InterruptedException e) {
            // Ignore
        }

        thread = null;

    }


    @Override
    public String toString() {
        StringBuilder sb = new StringBuilder();
        Container parent = getParent();
        if (parent != null) {
            sb.append(parent.toString());
            sb.append('.');
        }
        sb.append(this.getClass().getSimpleName());
        sb.append('[');
        sb.append(getName());
        sb.append(']');
        return sb.toString();
    }


    // -------------------------------------- ContainerExecuteDelay Inner Class

    /**
     * Private thread class to invoke the backgroundProcess method
     * of this container and its children after a fixed delay.
     */
    protected class ContainerBackgroundProcessor implements Runnable {

        @Override
        public void run() {
            Throwable t = null;
            String unexpectedDeathMessage = sm.getString(
                    "containerBase.backgroundProcess.unexpectedThreadDeath",
                    Thread.currentThread().getName());
            try {
                while (!threadDone) {
                    try {
                        Thread.sleep(backgroundProcessorDelay * 1000L);
                    } catch (InterruptedException e) {
                        // Ignore
                    }
                    if (!threadDone) {
                        processChildren(ContainerBase.this);
                    }
                }
            } catch (RuntimeException|Error e) {
                t = e;
                throw e;
            } finally {
                if (!threadDone) {
                    log.error(unexpectedDeathMessage, t);
                }
            }
        }

        protected void processChildren(Container container) {
            ClassLoader originalClassLoader = null;

            try {
                if (container instanceof Context) {
                    Loader loader = ((Context) container).getLoader();
                    // Loader will be null for FailedContext instances
                    if (loader == null) {
                        return;
                    }

                    // Ensure background processing for Contexts and Wrappers
                    // is performed under the web app's class loader
                    originalClassLoader = ((Context) container).bind(false, null);
                }
                container.backgroundProcess();
                Container[] children = container.findChildren();
                for (int i = 0; i < children.length; i++) {
                    if (children[i].getBackgroundProcessorDelay() <= 0) {
                        processChildren(children[i]);
                    }
                }
            } catch (Throwable t) {
                ExceptionUtils.handleThrowable(t);
                log.error("Exception invoking periodic operation: ", t);
            } finally {
                if (container instanceof Context) {
                    ((Context) container).unbind(false, originalClassLoader);
               }
            }
        }
    }


    // ----------------------------- Inner classes used with start/stop Executor

    private static class StartChild implements Callable<Void> {

        private Container child;

        public StartChild(Container child) {
            this.child = child;
        }

        @Override
        public Void call() throws LifecycleException {
            child.start();
            return null;
        }
    }

    private static class StopChild implements Callable<Void> {

        private Container child;

        public StopChild(Container child) {
            this.child = child;
        }

        @Override
        public Void call() throws LifecycleException {
            if (child.getState().isAvailable()) {
                child.stop();
            }
            return null;
        }
    }

    private static class StartStopThreadFactory implements ThreadFactory {
        private final ThreadGroup group;
        private final AtomicInteger threadNumber = new AtomicInteger(1);
        private final String namePrefix;

        public StartStopThreadFactory(String namePrefix) {
            SecurityManager s = System.getSecurityManager();
            group = (s != null) ? s.getThreadGroup() : Thread.currentThread().getThreadGroup();
            this.namePrefix = namePrefix;
        }

        @Override
        public Thread newThread(Runnable r) {
            Thread thread = new Thread(group, r, namePrefix + threadNumber.getAndIncrement());
            thread.setDaemon(true);
            return thread;
        }
    }
}<|MERGE_RESOLUTION|>--- conflicted
+++ resolved
@@ -123,12 +123,8 @@
  * </table>
  * Subclasses that fire additional events should document them in the
  * class comments of the implementation class.
-<<<<<<< HEAD
- * 容器基类  engine  host wrapper context 都继承于该类
-=======
  *
  * 容器基类
->>>>>>> af6070ed
  * @author Craig R. McClanahan
  */
 public abstract class ContainerBase extends LifecycleMBeanBase
